FROM python:3.9-slim-buster

# This expects a folder for experimental results at /experiments.
# Mount your own folder here.

# This expects a folder for credentials at /secrets
# Mount your own folder here.
# The local dir is still mounted at /workspaces/cash-flow-analysis
RUN apt-get update && apt-get install -y \
    git\
 && rm -rf /var/lib/apt/lists/*
RUN pip3 install ipykernel streamlit tox setuptools -U --user --force-reinstall
<<<<<<< HEAD
=======
RUN git clone https://github.com/LunarEngineer/cash-flow-analysis.git /projects/cash-flow-analysis
WORKDIR /projects/cash-flow-analysis
>>>>>>> 7105ec6a
ENTRYPOINT /bin/bash<|MERGE_RESOLUTION|>--- conflicted
+++ resolved
@@ -10,9 +10,4 @@
     git\
  && rm -rf /var/lib/apt/lists/*
 RUN pip3 install ipykernel streamlit tox setuptools -U --user --force-reinstall
-<<<<<<< HEAD
-=======
-RUN git clone https://github.com/LunarEngineer/cash-flow-analysis.git /projects/cash-flow-analysis
-WORKDIR /projects/cash-flow-analysis
->>>>>>> 7105ec6a
 ENTRYPOINT /bin/bash